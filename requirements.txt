falcon==1.1.0

<<<<<<< HEAD
jsonschema!=2.5.0,<3.0.0,>=2.0.0 # MIT
=======
pbr!=2.1.0,>=2.0.0 # Apache-2.0
six>=1.9.0 # MIT
stevedore>=1.20.0 # Apache-2.0
>>>>>>> 5d4be4cd
keystoneauth1>=2.21.0  # Apache-2.0
oslo.config>=3.22.0 # Apache-2.0
oslo.context>=2.14.0 # Apache-2.0
oslo.log>=3.22.0 # Apache-2.0
oslo.serialization>=1.10.0  # Apache-2.0
oslo.utils>=3.20.0 # Apache-2.0
oslo.i18n!=3.15.2,>=2.1.0 # Apache-2.0
python-barbicanclient>=4.0.0  # Apache-2.0<|MERGE_RESOLUTION|>--- conflicted
+++ resolved
@@ -1,12 +1,9 @@
 falcon==1.1.0
 
-<<<<<<< HEAD
 jsonschema!=2.5.0,<3.0.0,>=2.0.0 # MIT
-=======
 pbr!=2.1.0,>=2.0.0 # Apache-2.0
 six>=1.9.0 # MIT
 stevedore>=1.20.0 # Apache-2.0
->>>>>>> 5d4be4cd
 keystoneauth1>=2.21.0  # Apache-2.0
 oslo.config>=3.22.0 # Apache-2.0
 oslo.context>=2.14.0 # Apache-2.0
